--- conflicted
+++ resolved
@@ -157,6 +157,7 @@
     ucc_ep_map_t               ctx_map;
     ucc_rank_t                 opt_radix; /* generic opt radix */
     ucc_rank_t                 opt_radix_host; /* host specific opt radix */
+    uint8_t                    traffic_class;
 } ucc_tl_ucp_team_t;
 UCC_CLASS_DECLARE(ucc_tl_ucp_team_t, ucc_base_context_t *,
                   const ucc_base_team_params_t *);
@@ -210,32 +211,8 @@
     } copy;
 } ucc_tl_ucp_context_t;
 UCC_CLASS_DECLARE(ucc_tl_ucp_context_t, const ucc_base_context_params_t *,
-<<<<<<< HEAD
-                  const ucc_base_config_t *);
-
-typedef struct ucc_tl_ucp_team {
-    ucc_tl_team_t              super;
-    ucc_status_t               status;
-    uint32_t                   seq_num;
-    ucc_tl_ucp_task_t         *preconnect_task;
-    void *                     va_base[MAX_NR_SEGMENTS];
-    size_t                     base_length[MAX_NR_SEGMENTS];
-    ucc_tl_ucp_worker_t *      worker;
-    ucc_tl_ucp_team_config_t   cfg;
-    const char *               tuning_str;
-    ucc_topo_t                *topo;
-    ucc_ep_map_t               ctx_map;
-    ucc_rank_t                 opt_radix; /* generic opt radix */
-    ucc_rank_t                 opt_radix_host; /* host specific opt radix */
-    uint8_t                    traffic_class;
-} ucc_tl_ucp_team_t;
-UCC_CLASS_DECLARE(ucc_tl_ucp_team_t, ucc_base_context_t *,
-                  const ucc_base_team_params_t *);
-
-=======
                     const ucc_base_config_t *);
   
->>>>>>> 3373b2ab
 extern ucc_config_field_t ucc_tl_ucp_lib_config_table[];
 
 #define UCC_TL_UCP_SUPPORTED_COLLS                                             \
